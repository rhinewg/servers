# Model Context Protocol servers

This repository is a collection of *reference implementations* for the [Model Context Protocol](https://modelcontextprotocol.io/) (MCP), as well as references
to community built servers and additional resources.

The servers in this repository showcase the versatility and extensibility of MCP, demonstrating how it can be used to give Large Language Models (LLMs) secure, controlled access to tools and data sources.
Each MCP server is implemented with either the [Typescript MCP SDK](https://github.com/modelcontextprotocol/typescript-sdk) or [Python MCP SDK](https://github.com/modelcontextprotocol/python-sdk).

> Note: Lists in this README are maintained in alphabetical order to minimize merge conflicts when adding new items.

## 🌟 Reference Servers

These servers aim to demonstrate MCP features and the TypeScript and Python SDKs.

- **[AWS KB Retrieval](src/aws-kb-retrieval-server)** - Retrieval from AWS Knowledge Base using Bedrock Agent Runtime
- **[Brave Search](src/brave-search)** - Web and local search using Brave's Search API
- **[EverArt](src/everart)** - AI image generation using various models
- **[Everything](src/everything)** - Reference / test server with prompts, resources, and tools
- **[Fetch](src/fetch)** - Web content fetching and conversion for efficient LLM usage
- **[Filesystem](src/filesystem)** - Secure file operations with configurable access controls
- **[Git](src/git)** - Tools to read, search, and manipulate Git repositories
- **[GitHub](src/github)** - Repository management, file operations, and GitHub API integration
- **[GitLab](src/gitlab)** - GitLab API, enabling project management
- **[Google Drive](src/gdrive)** - File access and search capabilities for Google Drive
- **[Google Maps](src/google-maps)** - Location services, directions, and place details
- **[Memory](src/memory)** - Knowledge graph-based persistent memory system
- **[PostgreSQL](src/postgres)** - Read-only database access with schema inspection
- **[Puppeteer](src/puppeteer)** - Browser automation and web scraping
- **[Redis](src/redis)** - Interact with Redis key-value stores
- **[Sentry](src/sentry)** - Retrieving and analyzing issues from Sentry.io
- **[Sequential Thinking](src/sequentialthinking)** - Dynamic and reflective problem-solving through thought sequences
- **[Slack](src/slack)** - Channel management and messaging capabilities
- **[Sqlite](src/sqlite)** - Database interaction and business intelligence capabilities
- **[Time](src/time)** - Time and timezone conversion capabilities

## 🤝 Third-Party Servers

### 🎖️ Official Integrations

Official integrations are maintained by companies building production ready MCP servers for their platforms.

- <img height="12" width="12" src="https://www.21st.dev/favicon.ico" alt="21st.dev Logo" /> **[21st.dev Magic](https://github.com/21st-dev/magic-mcp)** - Create crafted UI components inspired by the best 21st.dev design engineers.
- <img height="12" width="12" src="https://www.agentql.com/favicon/favicon.png" alt="AgentQL Logo" /> **[AgentQL](https://github.com/tinyfish-io/agentql-mcp)** - Enable AI agents to get structured data from unstructured web with [AgentQL](https://www.agentql.com/).
- <img height="12" width="12" src="https://agentrpc.com/favicon.ico" alt="AgentRPC Logo" /> **[AgentRPC](https://github.com/agentrpc/agentrpc)** - Connect to any function, any language, across network boundaries using [AgentRPC](https://www.agentrpc.com/).
- <img height="12" width="12" src="https://apify.com/favicon.ico" alt="Apify Logo" /> **[Apify](https://github.com/apify/actors-mcp-server)** - [Actors MCP Server](https://apify.com/apify/actors-mcp-server): Use 3,000+ pre-built cloud tools to extract data from websites, e-commerce, social media, search engines, maps, and more
- <img height="12" width="12" src="https://resources.audiense.com/hubfs/favicon-1.png" alt="Audiense Logo" /> **[Audiense Insights](https://github.com/AudienseCo/mcp-audiense-insights)** - Marketing insights and audience analysis from [Audiense](https://www.audiense.com/products/audiense-insights) reports, covering demographic, cultural, influencer, and content engagement analysis.
- <img height="12" width="12" src="https://axiom.co/favicon.ico" alt="Axiom Logo" /> **[Axiom](https://github.com/axiomhq/mcp-server-axiom)** - Query and analyze your Axiom logs, traces, and all other event data in natural language
- <img height="12" width="12" src="https://www.bankless.com/favicon.ico" alt="Bankless Logo" /> **[Bankless Onchain](https://github.com/bankless/onchain-mcp)** - Query Onchain data, like ERC20 tokens, transaction history, smart contract state.
- <img height="12" width="12" src="https://www.box.com/favicon.ico" alt="Box Logo" /> **[Box](https://github.com/box-community/mcp-server-box)** - Interact with the Intelligent Content Management platform through Box AI.
- <img height="12" width="12" src="https://browserbase.com/favicon.ico" alt="Browserbase Logo" /> **[Browserbase](https://github.com/browserbase/mcp-server-browserbase)** - Automate browser interactions in the cloud (e.g. web navigation, data extraction, form filling, and more)
- <img height="12" width="12" src="https://trychroma.com/_next/static/media/chroma-logo.ae2d6e4b.svg" /> **[Chroma](https://github.com/chroma-core/chroma-mcp)** - Embeddings, vector search, document storage, and full-text search with the open-source AI application database
- <img height="12" width="12" src="https://www.chronulus.com/favicon/chronulus-logo-blue-on-alpha-square-128x128.ico" alt="Chronulus AI Logo" /> **[Chronulus AI](https://github.com/ChronulusAI/chronulus-mcp)** - Predict anything with Chronulus AI forecasting and prediction agents.
- <img height="12" width="12" src="https://clickhouse.com/favicon.ico" alt="ClickHouse Logo" /> **[ClickHouse](https://github.com/ClickHouse/mcp-clickhouse)** - Query your [ClickHouse](https://clickhouse.com/) database server.
- <img height="12" width="12" src="https://cdn.simpleicons.org/cloudflare" /> **[Cloudflare](https://github.com/cloudflare/mcp-server-cloudflare)** - Deploy, configure & interrogate your resources on the Cloudflare developer platform (e.g. Workers/KV/R2/D1)
- <img height="12" width="12" src="https://www.comet.com/favicon.ico" alt="Comet Logo" /> **[Comet Opik](https://github.com/comet-ml/opik-mcp)** - Query and analyze your [Opik](https://github.com/comet-ml/opik) logs, traces, prompts and all other telemtry data from your LLMs in natural language.
- <img height="12" width="12" src="https://www.convex.dev/favicon.ico" /> **[Convex](https://stack.convex.dev/convex-mcp-server)** - Introspect and query your apps deployed to Convex.
- <img height="12" width="12" src="http://app.itsdart.com/static/img/favicon.png" alt="Dart Logo" /> **[Dart](https://github.com/its-dart/dart-mcp-server)** - Interact with task, doc, and project data in [Dart](https://itsdart.com), an AI-native project management tool
- <img height="12" width="12" src="https://www.devhub.com/img/upload/favicon-196x196-dh.png" alt="DevHub Logo" /> **[DevHub](https://github.com/devhub/devhub-cms-mcp)** - Manage and utilize website content within the [DevHub](https://www.devhub.com) CMS platform
- <img height="12" width="12" src="https://e2b.dev/favicon.ico" alt="E2B Logo" /> **[E2B](https://github.com/e2b-dev/mcp-server)** - Run code in secure sandboxes hosted by [E2B](https://e2b.dev)
- <img height="12" width="12" src="https://static.edubase.net/media/brand/favicon/favicon-32x32.png" alt="EduBase Logo" /> **[EduBase](https://github.com/EduBase/MCP)** - Interact with [EduBase](https://www.edubase.net), a comprehensive e-learning platform with advanced quizzing, exam management, and content organization capabilities
- <img height="12" width="12" src="https://esignatures.com/favicon.ico" alt="eSignatures Logo" /> **[eSignatures](https://github.com/esignaturescom/mcp-server-esignatures)** - Contract and template management for drafting, reviewing, and sending binding contracts.
- <img height="12" width="12" src="https://exa.ai/images/favicon-32x32.png" alt="Exa Logo" /> **[Exa](https://github.com/exa-labs/exa-mcp-server)** - Search Engine made for AIs by [Exa](https://exa.ai)
- <img height="12" width="12" src="https://fewsats.com/favicon.svg" alt="Fewsats Logo" /> **[Fewsats](https://github.com/Fewsats/fewsats-mcp)** - Enable AI Agents to purchase anything in a secure way using [Fewsats](https://fewsats.com)
- <img height="12" width="12" src="https://fibery.io/favicon.svg" alt="Fibery Logo" /> **[Fibery](https://github.com/Fibery-inc/fibery-mcp-server)** - Perform queries and entity operations in your [Fibery](https://fibery.io) workspace.
- <img height="12" width="12" src="https://financialdatasets.ai/favicon.ico" alt="Financial Datasets Logo" /> **[Financial Datasets](https://github.com/financial-datasets/mcp-server)** - Stock market API made for AI agents
- <img height="12" width="12" src="https://firecrawl.dev/favicon.ico" alt="Firecrawl Logo" /> **[Firecrawl](https://github.com/mendableai/firecrawl-mcp-server)** - Extract web data with [Firecrawl](https://firecrawl.dev)
- <img height="12" width="12" src="https://fireproof.storage/favicon.ico" alt="Fireproof Logo" /> **[Fireproof](https://github.com/fireproof-storage/mcp-database-server)** - Immutable ledger database with live synchronization
- <img height="12" width="12" src="https://grafana.com/favicon.ico" alt="Grafana Logo" /> **[Grafana](https://github.com/grafana/mcp-grafana)** - Search dashboards, investigate incidents and query datasources in your Grafana instance
- <img height="12" width="12" src="https://framerusercontent.com/images/KCOWBYLKunDff1Dr452y6EfjiU.png" alt="Graphlit Logo" /> **[Graphlit](https://github.com/graphlit/graphlit-mcp-server)** - Ingest anything from Slack to Gmail to podcast feeds, in addition to web crawling, into a searchable [Graphlit](https://www.graphlit.com) project.
- <img height="12" width="12" src="https://hyperbrowser-assets-bucket.s3.us-east-1.amazonaws.com/Hyperbrowser-logo.png" alt="Hyperbrowsers23 Logo" /> **[Hyperbrowser](https://github.com/hyperbrowserai/mcp)** - [Hyperbrowser](https://www.hyperbrowser.ai/) is the next-generation platform empowering AI agents and enabling effortless, scalable browser automation.
- **[IBM wxflows](https://github.com/IBM/wxflows/tree/main/examples/mcp/javascript)** - Tool platform by IBM to build, test and deploy tools for any data source
- <img height="12" width="12" src="https://forevervm.com/icon.png" alt="ForeverVM Logo" /> **[ForeverVM](https://github.com/jamsocket/forevervm/tree/main/javascript/mcp-server)** - Run Python in a code sandbox.
- <img height="12" width="12" src="https://www.getinboxzero.com/icon.png" alt="Inbox Zero Logo" /> **[Inbox Zero](https://github.com/elie222/inbox-zero/tree/main/apps/mcp-server)** - AI personal assistant for email [Inbox Zero](https://www.getinboxzero.com)
- <img height="12" width="12" src="https://inkeep.com/favicon.ico" alt="Inkeep Logo" /> **[Inkeep](https://github.com/inkeep/mcp-server-python)** - RAG Search over your content powered by [Inkeep](https://inkeep.com)
- <img height="12" width="12" src="https://integration.app/favicon.ico" alt="Integration App Icon" /> **[Integration App](https://github.com/integration-app/mcp-server)** - Interact with any other SaaS applications on behalf of your customers.
- <img height="12" width="12" src="https://cdn.simpleicons.org/jetbrains" /> **[JetBrains](https://github.com/JetBrains/mcp-jetbrains)** – Work on your code with JetBrains IDEs
- <img height="12" width="12" src="https://kagi.com/favicon.ico" alt="Kagi Logo" /> **[Kagi Search](https://github.com/kagisearch/kagimcp)** - Search the web using Kagi's search API
- <img height="12" width="12" src="https://logfire.pydantic.dev/favicon.ico" alt="Logfire Logo" /> **[Logfire](https://github.com/pydantic/logfire-mcp)** - Provides access to OpenTelemetry traces and metrics through Logfire.
- <img height="12" width="12" src="https://langfuse.com/favicon.ico" alt="Langfuse Logo" /> **[Langfuse Prompt Management](https://github.com/langfuse/mcp-server-langfuse)** - Open-source tool for collaborative editing, versioning, evaluating, and releasing prompts.
- <img height="12" width="12" src="https://lingo.dev/favicon.ico" alt="Lingo.dev Logo" /> **[Lingo.dev](https://github.com/lingodotdev/lingo.dev/blob/main/mcp.md)** - Make your AI agent speak every language on the planet, using [Lingo.dev](https://lingo.dev) Localization Engine.
- <img height="12" width="12" src="https://www.make.com/favicon.ico" alt="Make Logo" /> **[Make](https://github.com/integromat/make-mcp-server)** - Turn your [Make](https://www.make.com/) scenarios into callable tools for AI assistants.
- <img height="12" width="12" src="https://www.meilisearch.com/favicon.ico" alt="Meilisearch Logo" /> **[Meilisearch](https://github.com/meilisearch/meilisearch-mcp)** - Interact & query with Meilisearch (Full-text & semantic search API)
- <img height="12" width="12" src="https://metoro.io/static/images/logos/Metoro.svg" /> **[Metoro](https://github.com/metoro-io/metoro-mcp-server)** - Query and interact with kubernetes environments monitored by Metoro
- <img height="12" width="12" src="https://milvus.io/favicon-32x32.png" /> **[Milvus](https://github.com/zilliztech/mcp-server-milvus)** - Search, Query and interact with data in your Milvus Vector Database.
- <img height="12" width="12" src="https://www.motherduck.com/favicon.ico" alt="MotherDuck Logo" /> **[MotherDuck](https://github.com/motherduckdb/mcp-server-motherduck)** - Query and analyze data with MotherDuck and local DuckDB
- <img height="12" width="12" src="https://needle-ai.com/images/needle-logo-orange-2-rounded.png" alt="Needle AI Logo" /> **[Needle](https://github.com/needle-ai/needle-mcp)** - Production-ready RAG out of the box to search and retrieve data from your own documents.
- <img height="12" width="12" src="https://neo4j.com/favicon.ico" alt="Neo4j Logo" /> **[Neo4j](https://github.com/neo4j-contrib/mcp-neo4j/)** - Neo4j graph database server (schema + read/write-cypher) and separate graph database backed memory
- <img height="12" width="12" src="https://avatars.githubusercontent.com/u/183852044?s=48&v=4" alt="Neon Logo" /> **[Neon](https://github.com/neondatabase/mcp-server-neon)** - Interact with the Neon serverless Postgres platform
- <img height="12" width="12" src="https://docs.octagonagents.com/logo.svg" alt="Octagon Logo" /> **[Octagon](https://github.com/OctagonAI/octagon-mcp-server)** - Deliver real-time investment research with extensive private and public market data.
- <img height="12" width="12" src="https://oxylabs.io/favicon.ico" alt="Oxylabs Logo" /> **[Oxylabs](https://github.com/oxylabs/oxylabs-mcp)** - Scrape websites with Oxylabs Web API, supporting dynamic rendering and parsing for structured data extraction.
- <img height="12" width="12" src="https://www.perplexity.ai/favicon.ico" alt="Perplexity Logo" /> **[Perplexity](https://github.com/ppl-ai/modelcontextprotocol)** - An MCP server that connects to Perplexity's Sonar API, enabling real-time web-wide research in conversational AI.
- <img height="12" width="12" src="https://qdrant.tech/img/brand-resources-logos/logomark.svg" /> **[Qdrant](https://github.com/qdrant/mcp-server-qdrant/)** - Implement semantic memory layer on top of the Qdrant vector search engine
- **[Raygun](https://github.com/MindscapeHQ/mcp-server-raygun)** - Interact with your crash reporting and real using monitoring data on your Raygun account
- <img height="12" width="12" src="https://www.rember.com/favicon.ico" alt="Rember Logo" /> **[Rember](https://github.com/rember/rember-mcp)** - Create spaced repetition flashcards in [Rember](https://rember.com) to remember anything you learn in your chats
- <img height="12" width="12" src="https://riza.io/favicon.ico" alt="Riza logo" /> **[Riza](https://github.com/riza-io/riza-mcp)** - Arbitrary code execution and tool-use platform for LLMs by [Riza](https://riza.io)
- <img height="12" width="12" src="https://pics.fatwang2.com/56912e614b35093426c515860f9f2234.svg" /> [Search1API](https://github.com/fatwang2/search1api-mcp) - One API for Search, Crawling, and Sitemaps
- <img height="12" width="12" src="https://screenshotone.com/favicon.ico" alt="ScreenshotOne Logo" /> **[ScreenshotOne](https://github.com/screenshotone/mcp/)** - Render website screenshots with [ScreenshotOne](https://screenshotone.com/)
- <img height="12" width="12" src="https://www.starrocks.io/favicon.ico" alt="StarRocks Logo" /> **[StarRocks](https://github.com/StarRocks/mcp-server-starrocks)** - Interact with [StarRocks](https://www.starrocks.io/)
- <img height="12" width="12" src="https://stripe.com/favicon.ico" alt="Stripe Logo" /> **[Stripe](https://github.com/stripe/agent-toolkit)** - Interact with Stripe API
- <img height="12" width="12" src="https://tavily.com/favicon.ico" alt="Tavily Logo" /> **[Tavily](https://github.com/tavily-ai/tavily-mcp)** - Search engine for AI agents (search + extract) powered by [Tavily](https://tavily.com/)
- <img height="12" width="12" src="https://www.tinybird.co/favicon.ico" alt="Tinybird Logo" /> **[Tinybird](https://github.com/tinybirdco/mcp-tinybird)** - Interact with Tinybird serverless ClickHouse platform
- <img height="12" width="12" src="https://unifai.network/favicon.ico" alt="UnifAI Logo" /> **[UnifAI](https://github.com/unifai-network/unifai-mcp-server)** - Dynamically search and call tools using [UnifAI Network](https://unifai.network)
- **[Vectorize](https://github.com/vectorize-io/vectorize-mcp-server/)** - [Vectorize](https://vectorize.io) MCP server for advanced retrieval, Private Deep Research, Anything-to-Markdown file extraction and text chunking.
- <img height="12" width="12" src="https://verodat.io/assets/favicon-16x16.png" alt="Verodat Logo" /> **[Verodat](https://github.com/Verodat/verodat-mcp-server)** - Interact with Verodat AI Ready Data platform
- **[ZenML](https://github.com/zenml-io/mcp-zenml)** - Interact with your MLOps and LLMOps pipelines through your [ZenML](https://www.zenml.io) MCP server

### 🌎 Community Servers

A growing set of community-developed and maintained servers demonstrates various applications of MCP across different domains.

> **Note:** Community servers are **untested** and should be used at **your own risk**. They are not affiliated with or endorsed by Anthropic.
- **[Ableton Live](https://github.com/Simon-Kansara/ableton-live-mcp-server)** - an MCP server to control Ableton Live.
- **[Airbnb](https://github.com/openbnb-org/mcp-server-airbnb)** - Provides tools to search Airbnb and get listing details.
- **[Algorand](https://github.com/GoPlausible/algorand-mcp)** - A comprehensive MCP server for tooling interactions (40+) and resource accessibility (60+) plus many useful prompts for interacting with the Algorand blockchain.
- **[Airflow](https://github.com/yangkyeongmo/mcp-server-apache-airflow)** - A MCP Server that connects to [Apache Airflow](https://airflow.apache.org/) using official python client.
- **[Airtable](https://github.com/domdomegg/airtable-mcp-server)** - Read and write access to [Airtable](https://airtable.com/) databases, with schema inspection.
- **[Airtable](https://github.com/felores/airtable-mcp)** - Airtable Model Context Protocol Server.
- **[AlphaVantage](https://github.com/calvernaz/alphavantage)** - MCP server for stock market data API [AlphaVantage](https://www.alphavantage.co)
- **[Anki](https://github.com/scorzeth/anki-mcp-server)** - An MCP server for interacting with your [Anki](https://apps.ankiweb.net) decks and cards.
- **[Any Chat Completions](https://github.com/pyroprompts/any-chat-completions-mcp)** - Interact with any OpenAI SDK Compatible Chat Completions API like OpenAI, Perplexity, Groq, xAI and many more.
- **[ArangoDB](https://github.com/ravenwits/mcp-server-arangodb)** - MCP Server that provides database interaction capabilities through [ArangoDB](https://arangodb.com/).
- **[Atlassian](https://github.com/sooperset/mcp-atlassian)** - Interact with Atlassian Cloud products (Confluence and Jira) including searching/reading Confluence spaces/pages, accessing Jira issues, and project metadata.
- **[AWS](https://github.com/rishikavikondala/mcp-server-aws)** - Perform operations on your AWS resources using an LLM.
- **[AWS Athena](https://github.com/lishenxydlgzs/aws-athena-mcp)** - A MCP server for AWS Athena to run SQL queries on Glue Catalog.
- **[AWS Cost Explorer](https://github.com/aarora79/aws-cost-explorer-mcp-server)** - Optimize your AWS spend (including Amazon Bedrock spend) with this MCP server by examining spend across regions, services, instance types and foundation models ([demo video](https://www.youtube.com/watch?v=WuVOmYLRFmI&feature=youtu.be)).
- **[AWS S3](https://github.com/aws-samples/sample-mcp-server-s3)** - A sample MCP server for AWS S3 that flexibly fetches objects from S3 such as PDF documents.
- **[Azure ADX](https://github.com/pab1it0/adx-mcp-server)** - Query and analyze Azure Data Explorer databases.
- **[Base Free USDC Transfer](https://github.com/magnetai/mcp-free-usdc-transfer)** - Send USDC on [Base](https://base.org) for free using Claude AI! Built with [Coinbase CDP](https://docs.cdp.coinbase.com/mpc-wallet/docs/welcome).
* **[Basic Memory](https://github.com/basicmachines-co/basic-memory)** - Local-first knowledge management system that builds a semantic graph from Markdown files, enabling persistent memory across conversations with LLMs.
- **[BigQuery](https://github.com/LucasHild/mcp-server-bigquery)** (by LucasHild) - This server enables LLMs to inspect database schemas and execute queries on BigQuery.
- **[BigQuery](https://github.com/ergut/mcp-bigquery-server)** (by ergut) - Server implementation for Google BigQuery integration that enables direct BigQuery database access and querying capabilities
- **[Bing Web Search API](https://github.com/leehanchung/bing-search-mcp)** (by hanchunglee) - Server implementation for Microsoft Bing Web Search API.
- **[Blender](https://github.com/ahujasid/blender-mcp)** (by ahujasid) - Blender integration allowing prompt enabled 3D scene creation, modeling and manipulation.
- **[CFBD API](https://github.com/lenwood/cfbd-mcp-server)** - An MCP server for the [College Football Data API](https://collegefootballdata.com/).
- **[ChatMCP](https://github.com/AI-QL/chat-mcp)** – An Open Source Cross-platform GUI Desktop application compatible with Linux, macOS, and Windows, enabling seamless interaction with MCP servers across dynamically selectable LLMs, by **[AIQL](https://github.com/AI-QL)**
- **[ChatSum](https://github.com/mcpso/mcp-server-chatsum)** - Query and Summarize chat messages with LLM. by [mcpso](https://mcp.so)
- **[Chroma](https://github.com/privetin/chroma)** - Vector database server for semantic document search and metadata filtering, built on Chroma
- **[ClaudePost](https://github.com/ZilongXue/claude-post)** - ClaudePost enables seamless email management for Gmail, offering secure features like email search, reading, and sending.
- **[Cloudinary](https://github.com/felores/cloudinary-mcp-server)** - Cloudinary Model Context Protocol Server to upload media to Cloudinary and get back the media link and details.
- **[code-assistant](https://github.com/stippi/code-assistant)** - A coding assistant MCP server that allows to explore a code-base and make changes to code. Should be used with trusted repos only (insufficient protection against prompt injections).
- **[code-executor](https://github.com/bazinga012/mcp_code_executor)** - An MCP server that allows LLMs to execute Python code within a specified Conda environment.
- **[code-sandbox-mcp](https://github.com/Automata-Labs-team/code-sandbox-mcp)** - An MCP server to create secure code sandbox environment for executing code within Docker containers.
- **[cognee-mcp](https://github.com/topoteretes/cognee/tree/main/cognee-mcp)** - GraphRAG memory server with customizable ingestion, data processing and search
- **[coin_api_mcp](https://github.com/longmans/coin_api_mcp)** - Provides access to [coinmarketcap](https://coinmarketcap.com/) cryptocurrency data.
- **[Contentful-mcp](https://github.com/ivo-toby/contentful-mcp)** - Read, update, delete, publish content in your [Contentful](https://contentful.com) space(s) from this MCP Server.
- **[Dappier](https://github.com/DappierAI/dappier-mcp)** - Connect LLMs to real-time, rights-cleared, proprietary data from trusted sources. Access specialized models for Real-Time Web Search, News, Sports, Financial Data, Crypto, and premium publisher content. Explore data models at [marketplace.dappier.com](https://marketplace.dappier.com/marketplace).
- **[Data Exploration](https://github.com/reading-plus-ai/mcp-server-data-exploration)** - MCP server for autonomous data exploration on .csv-based datasets, providing intelligent insights with minimal effort. NOTE: Will execute arbitrary Python code on your machine, please use with caution!
- **[Dataset Viewer](https://github.com/privetin/dataset-viewer)** - Browse and analyze Hugging Face datasets with features like search, filtering, statistics, and data export
- **[DBHub](https://github.com/bytebase/dbhub/)** - Universal database MCP server connecting to MySQL, PostgreSQL, SQLite, DuckDB and etc.
- **[DeepSeek MCP Server](https://github.com/DMontgomery40/deepseek-mcp-server)** - Model Context Protocol server integrating DeepSeek's advanced language models, in addition to [other useful API endpoints](https://github.com/DMontgomery40/deepseek-mcp-server?tab=readme-ov-file#features)
- **[Deepseek_R1](https://github.com/66julienmartin/MCP-server-Deepseek_R1)** - A Model Context Protocol (MCP) server implementation connecting Claude Desktop with DeepSeek's language models (R1/V3)
- **[deepseek-thinker-mcp](https://github.com/ruixingshi/deepseek-thinker-mcp)** - A MCP (Model Context Protocol) provider Deepseek reasoning content to MCP-enabled AI Clients, like Claude Desktop. Supports access to Deepseek's thought processes from the Deepseek API service or from a local Ollama server.
- **[Descope](https://github.com/descope-sample-apps/descope-mcp-server)** - An MCP server to integrate with [Descope](https://descope.com) to search audit logs, manage users, and more.
- **[DevRev](https://github.com/kpsunil97/devrev-mcp-server)** - An MCP server to integrate with DevRev APIs to search through your DevRev Knowledge Graph where objects can be imported from diff. sources listed [here](https://devrev.ai/docs/import#available-sources).
- **[Dicom](https://github.com/ChristianHinge/dicom-mcp)** - An MCP server to query and retrieve medical images and for parsing and reading dicom-encapsulated documents (pdf etc.). 
- **[Dify](https://github.com/YanxingLiu/dify-mcp-server)** - A simple implementation of an MCP server for dify workflows.
- **[Discord](https://github.com/v-3/discordmcp)** - A MCP server to connect to Discord guilds through a bot and read and write messages in channels
- **[Discourse](https://github.com/AshDevFr/discourse-mcp-server)** - A MCP server to search Discourse posts on a Discourse forum.
- **[Docker](https://github.com/ckreiling/mcp-server-docker)** - Integrate with Docker to manage containers, images, volumes, and networks.
- **[Drupal](https://github.com/Omedia/mcp-server-drupal)** - Server for interacting with [Drupal](https://www.drupal.org/project/mcp) using STDIO transport layer.
- **[Elasticsearch](https://github.com/cr7258/elasticsearch-mcp-server)** - MCP server implementation that provides Elasticsearch interaction.
- **[ElevenLabs](https://github.com/mamertofabian/elevenlabs-mcp-server)** - A server that integrates with ElevenLabs text-to-speech API capable of generating full voiceovers with multiple voices.
- **[Ergo Blockchain MCP](https://github.com/marctheshark3/ergo-mcp)** -An MCP server to integrate Ergo Blockchain Node and Explorer APIs for checking address balances, analyzing transactions, viewing transaction history, performing forensic analysis of addresses, searching for tokens, and monitoring network status.
- **[Eunomia](https://github.com/whataboutyou-ai/eunomia-MCP-server)** - Extension of the Eunomia framework that connects Eunomia instruments with MCP servers
- **[EVM MCP Server](https://github.com/mcpdotdirect/evm-mcp-server)** - Comprehensive blockchain services for 30+ EVM networks, supporting native tokens, ERC20, NFTs, smart contracts, transactions, and ENS resolution.
- **[Everything Search](https://github.com/mamertofabian/mcp-everything-search)** - Fast file searching capabilities across Windows (using [Everything SDK](https://www.voidtools.com/support/everything/sdk/)), macOS (using mdfind command), and Linux (using locate/plocate command).
<<<<<<< HEAD
- **[fastn.ai – Unified API MCP Server](https://github.com/fastnai/mcp-fastn)** - A remote, dynamic MCP server with a unified API that connects to 1,000+ tools, actions, and workflows, featuring built-in authentication and monitoring.
=======
- **[Fantasy PL](https://github.com/rishijatia/fantasy-pl-mcp)** - Give your coding agent direct access to up-to date Fantasy Premier League data
>>>>>>> dc483efb
- **[Fetch](https://github.com/zcaceres/fetch-mcp)** - A server that flexibly fetches HTML, JSON, Markdown, or plaintext.
- **[Fingertip](https://github.com/fingertip-com/fingertip-mcp)** - MCP server for Fingertip.com to search and create new sites.
- **[Figma](https://github.com/GLips/Figma-Context-MCP)** - Give your coding agent direct access to Figma file data, helping it one-shot design implementation.
- **[Firebase](https://github.com/gannonh/firebase-mcp)** - Server to interact with Firebase services including Firebase Authentication, Firestore, and Firebase Storage.
- **[FireCrawl](https://github.com/vrknetha/mcp-server-firecrawl)** - Advanced web scraping with JavaScript rendering, PDF support, and smart rate limiting
- **[FlightRadar24](https://github.com/sunsetcoder/flightradar24-mcp-server)** - A Claude Desktop MCP server that helps you track flights in real-time using Flightradar24 data.
- **[Ghost](https://github.com/MFYDev/ghost-mcp)** - A Model Context Protocol (MCP) server for interacting with Ghost CMS through LLM interfaces like Claude.
- **[Glean](https://github.com/longyi1207/glean-mcp-server)** - A server that uses Glean API to search and chat.
- **[Gmail](https://github.com/GongRzhe/Gmail-MCP-Server)** - A Model Context Protocol (MCP) server for Gmail integration in Claude Desktop with auto authentication support.
- **[Goal Story](https://github.com/hichana/goalstory-mcp)** - a Goal Tracker and Visualization Tool for personal and professional development.
- **[GOAT](https://github.com/goat-sdk/goat/tree/main/typescript/examples/by-framework/model-context-protocol)** - Run more than +200 onchain actions on any blockchain including Ethereum, Solana and Base.
- **[Golang Filesystem Server](https://github.com/mark3labs/mcp-filesystem-server)** - Secure file operations with configurable access controls built with Go!
- **[Google Calendar](https://github.com/v-3/google-calendar)** - Integration with Google Calendar to check schedules, find time, and add/delete events
- **[Google Calendar](https://github.com/nspady/google-calendar-mcp)** - Google Calendar MCP Server for managing Google calendar events. Also supports searching for events by attributes like title and location.
- **[Google Custom Search](https://github.com/adenot/mcp-google-search)** - Provides Google Search results via the Google Custom Search API
- **[Google Tasks](https://github.com/zcaceres/gtasks-mcp)** - Google Tasks API Model Context Protocol Server.
- **[GraphQL Schema](https://github.com/hannesj/mcp-graphql-schema)** - Allow LLMs to explore large GraphQL schemas without bloating the context.
- **[HDW LinkedIn](https://github.com/horizondatawave/hdw-mcp-server)** - Access to profile data and management of user account with [HorizonDataWave.ai](https://horizondatawave.ai/).
- **[Heurist Mesh Agent](https://github.com/heurist-network/heurist-mesh-mcp-server)** - Access specialized web3 AI agents for blockchain analysis, smart contract security, token metrics, and blockchain interactions through the [Heurist Mesh network](https://github.com/heurist-network/heurist-agent-framework/tree/main/mesh).
- **[Holaspirit](https://github.com/syucream/holaspirit-mcp-server)** - Interact with [Holaspirit](https://www.holaspirit.com/).
- **[Home Assistant](https://github.com/tevonsb/homeassistant-mcp)** - Interact with [Home Assistant](https://www.home-assistant.io/) including viewing and controlling lights, switches, sensors, and all other Home Assistant entities.
- **[Home Assistant](https://github.com/voska/hass-mcp)** - Docker-ready MCP server for Home Assistant with entity management, domain summaries, automation support, and guided conversations. Includes pre-built container images for easy installation.
- **[HubSpot](https://github.com/buryhuang/mcp-hubspot)** - HubSpot CRM integration for managing contacts and companies. Create and retrieve CRM data directly through Claude chat.
- **[HuggingFace Spaces](https://github.com/evalstate/mcp-hfspace)** - Server for using HuggingFace Spaces, supporting Open Source Image, Audio, Text Models and more. Claude Desktop mode for easy integration.
- **[Hyperliquid](https://github.com/mektigboy/server-hyperliquid)** - An MCP server implementation that integrates the Hyperliquid SDK for exchange data.
- **[Image Generation](https://github.com/GongRzhe/Image-Generation-MCP-Server)** - This MCP server provides image generation capabilities using the Replicate Flux model.
- **[InfluxDB](https://github.com/idoru/influxdb-mcp-server)** - Run queries against InfluxDB OSS API v2.
- **[Inoyu](https://github.com/sergehuber/inoyu-mcp-unomi-server)** - Interact with an Apache Unomi CDP customer data platform to retrieve and update customer profiles
- **[Intercom](https://github.com/raoulbia-ai/mcp-server-for-intercom)** - An MCP-compliant server for retrieving customer support tickets from Intercom. This tool enables AI assistants like Claude Desktop and Cline to access and analyze your Intercom support tickets.
- **[iTerm MCP](https://github.com/ferrislucas/iterm-mcp)** - Integration with iTerm2 terminal emulator for macOS, enabling LLMs to execute and monitor terminal commands.
- **[JavaFX](https://github.com/mcpso/mcp-server-javafx)** - Make drawings using a JavaFX canvas
- **[JDBC](https://github.com/quarkiverse/quarkus-mcp-servers/tree/main/jdbc)** - Connect to any JDBC-compatible database and query, insert, update, delete, and more. Supports MySQL, PostgreSQL, Oracle, SQL Server, sqllite and [more](https://github.com/quarkiverse/quarkus-mcp-servers/tree/main/jdbc#supported-jdbc-variants).
- **[JSON](https://github.com/GongRzhe/JSON-MCP-Server)** - JSON handling and processing server with advanced query capabilities using JSONPath syntax and support for array, string, numeric, and date operations.
- **[Keycloak MCP](https://github.com/ChristophEnglisch/keycloak-model-context-protocol)** - This MCP server enables natural language interaction with Keycloak for user and realm management including creating, deleting, and listing users and realms.
- **[Kibela](https://github.com/kiwamizamurai/mcp-kibela-server)** (by kiwamizamurai) - Interact with Kibela API.
- **[kintone](https://github.com/macrat/mcp-server-kintone)** - Manage records and apps in [kintone](https://kintone.com) through LLM tools.
- **[Kubernetes](https://github.com/Flux159/mcp-server-kubernetes)** - Connect to Kubernetes cluster and manage pods, deployments, and services.
- **[Kubernetes and OpenShift](https://github.com/manusa/kubernetes-mcp-server)** - A powerful Kubernetes MCP server with additional support for OpenShift. Besides providing CRUD operations for any Kubernetes resource, this server provides specialized tools to interact with your cluster.
- **[Langflow-DOC-QA-SERVER](https://github.com/GongRzhe/Langflow-DOC-QA-SERVER)** - A Model Context Protocol server for document Q&A powered by Langflow. It demonstrates core MCP concepts by providing a simple interface to query documents through a Langflow backend.
- **[Lightdash](https://github.com/syucream/lightdash-mcp-server)** - Interact with [Lightdash](https://www.lightdash.com/), a BI tool.
- **[Linear](https://github.com/jerhadf/linear-mcp-server)** - Allows LLM to interact with Linear's API for project management, including searching, creating, and updating issues.
- **[Linear (Go)](https://github.com/geropl/linear-mcp-go)** - Allows LLM to interact with Linear's API via a single static binary.
- **[LINE](https://github.com/amornpan/py-mcp-line)** (by amornpan) - Implementation for LINE Bot integration that enables Language Models to read and analyze LINE conversations through a standardized interface. Features asynchronous operation, comprehensive logging, webhook event handling, and support for various message types.
- **[LlamaCloud](https://github.com/run-llama/mcp-server-llamacloud)** (by marcusschiesser) - Integrate the data stored in a managed index on [LlamaCloud](https://cloud.llamaindex.ai/)
- **[llm-context](https://github.com/cyberchitta/llm-context.py)** - Provides a repo-packing MCP tool with configurable profiles that specify file inclusion/exclusion patterns and optional prompts.
- **[mac-messages-mcp](https://github.com/carterlasalle/mac_messages_mcp)** - An MCP server that securely interfaces with your iMessage database via the Model Context Protocol (MCP), allowing LLMs to query and analyze iMessage conversations. It includes robust phone number validation, attachment processing, contact management, group chat handling, and full support for sending and receiving messages.
- **[MariaDB](https://github.com/abel9851/mcp-server-mariadb)** - MariaDB database integration with configurable access controls in Python.
- **[MCP Compass](https://github.com/liuyoshio/mcp-compass)** - Suggest the right MCP server for your needs
- **[MCP Create](https://github.com/tesla0225/mcp-create)** - A dynamic MCP server management service that creates, runs, and manages Model Context Protocol servers on-the-fly.
- **[MCP Installer](https://github.com/anaisbetts/mcp-installer)** - This server is a server that installs other MCP servers for you.
- **[mcp-k8s-go](https://github.com/strowk/mcp-k8s-go)** - Golang-based Kubernetes server for MCP to browse pods and their logs, events, namespaces and more. Built to be extensible.
- **[mcp-local-rag](https://github.com/nkapila6/mcp-local-rag)** - "primitive" RAG-like web search model context protocol (MCP) server that runs locally using Google's MediaPipe Text Embedder and DuckDuckGo Search. ✨ no APIs required ✨.
- **[mcp-proxy](https://github.com/sparfenyuk/mcp-proxy)** - Connect to MCP servers that run on SSE transport, or expose stdio servers as an SSE server.
- **[mem0-mcp](https://github.com/mem0ai/mem0-mcp)** - A Model Context Protocol server for Mem0, which helps with managing coding preferences.
- **[MSSQL](https://github.com/aekanun2020/mcp-server/)** - MSSQL database integration with configurable access controls and schema inspection
- **[MSSQL](https://github.com/JexinSam/mssql_mcp_server)** (by jexin) - MCP Server for MSSQL database in Python
- **[MSSQL-Python](https://github.com/amornpan/py-mcp-mssql)** (by amornpan) - A read-only Python implementation for MSSQL database access with enhanced security features, configurable access controls, and schema inspection capabilities. Focuses on safe database interaction through Python ecosystem.
- **[MSSQL-MCP](https://github.com/daobataotie/mssql-mcp)** (by daobataotie) - MSSQL MCP that refer to the official website's SQLite MCP for modifications to adapt to MSSQL
- **[Markdownify](https://github.com/zcaceres/mcp-markdownify-server)** - MCP to convert almost anything to Markdown (PPTX, HTML, PDF, Youtube Transcripts and more)
- **[Minima](https://github.com/dmayboroda/minima)** - MCP server for RAG on local files
- **[MongoDB](https://github.com/kiliczsh/mcp-mongo-server)** - A Model Context Protocol Server for MongoDB.
- **[MongoDB Lens](https://github.com/furey/mongodb-lens)** - Full Featured MCP Server for MongoDB Databases.
- **[Monday.com](https://github.com/sakce/mcp-server-monday)** - MCP Server to interact with Monday.com boards and items.
- **[Multicluster-MCP-Sever](https://github.com/yanmxa/multicluster-mcp-server)** - The gateway for GenAI systems to interact with multiple Kubernetes clusters.
- **[MySQL](https://github.com/benborla/mcp-server-mysql)** (by benborla) - MySQL database integration in NodeJS with configurable access controls and schema inspection
- **[MySQL](https://github.com/designcomputer/mysql_mcp_server)** (by DesignComputer) - MySQL database integration in Python with configurable access controls and schema inspection
- **[n8n](https://github.com/leonardsellem/n8n-mcp-server)** - This MCP server provides tools and resources for AI assistants to manage n8n workflows and executions, including listing, creating, updating, and deleting workflows, as well as monitoring their execution status.
- **[NASA](https://github.com/ProgramComputer/NASA-MCP-server)** (by ProgramComputer) - Access to a unified gateway of NASA's data sources including but not limited to APOD, NEO, EPIC, GIBS.
- **[NS Travel Information](https://github.com/r-huijts/ns-mcp-server)** - Access Dutch Railways (NS) real-time train travel information and disruptions through the official NS API.
- **[Neo4j](https://github.com/da-okazaki/mcp-neo4j-server)** - A community built server that interacts with Neo4j Graph Database.
- **[Neovim](https://github.com/bigcodegen/mcp-neovim-server)** - An MCP Server for your Neovim session.
- **[Notion](https://github.com/suekou/mcp-notion-server)** (by suekou) - Interact with Notion API.
- **[Notion](https://github.com/v-3/notion-server)** (by v-3) - Notion MCP integration. Search, Read, Update, and Create pages through Claude chat.
- **[ntfy-mcp](https://github.com/teddyzxcv/ntfy-mcp)** (by teddyzxcv) - The MCP server that keeps you informed by sending the notification on phone using ntfy
- **[oatpp-mcp](https://github.com/oatpp/oatpp-mcp)** - C++ MCP integration for Oat++. Use [Oat++](https://oatpp.io) to build MCP servers.
- **[Obsidian Markdown Notes](https://github.com/calclavia/mcp-obsidian)** - Read and search through your Obsidian vault or any directory containing Markdown notes
- **[obsidian-mcp](https://github.com/StevenStavrakis/obsidian-mcp)** - (by Steven Stavrakis) An MCP server for Obsidian.md with tools for searching, reading, writing, and organizing notes.
- **[OceanBase](https://github.com/yuanoOo/oceanbase_mcp_server)** - (by yuanoOo) A Model Context Protocol (MCP) server that enables secure interaction with OceanBase databases.
- **[Okta](https://github.com/kapilduraphe/okta-mcp-server)** - Interact with Okta API.
- **[OneNote](https://github.com/rajvirtual/MCP-Servers/tree/master/onenote)** - (by Rajesh Vijay) An MCP server that connects to Microsoft OneNote using the Microsoft Graph API. Reading notebooks, sections, and pages from OneNote,Creating new notebooks, sections, and pages in OneNote.
- **[OpenAI WebSearch MCP](https://github.com/ConechoAI/openai-websearch-mcp)** - This is a Python-based MCP server that provides OpenAI `web_search` build-in tool.
- **[OpenAPI](https://github.com/snaggle-ai/openapi-mcp-server)** - Interact with [OpenAPI](https://www.openapis.org/) APIs.
- **[OpenAPI Schema](https://github.com/hannesj/mcp-openapi-schema)** - Allow LLMs to explore large [OpenAPI](https://www.openapis.org/) schemas without bloating the context.
- **[OpenCTI](https://github.com/Spathodea-Network/opencti-mcp)** - Interact with OpenCTI platform to retrieve threat intelligence data including reports, indicators, malware and threat actors.
- **[OpenDota](https://github.com/asusevski/opendota-mcp-server)** - Interact with OpenDota API to retrieve Dota 2 match data, player statistics, and more.
- **[OpenRPC](https://github.com/shanejonas/openrpc-mpc-server)** - Interact with and discover JSON-RPC APIs via [OpenRPC](https://open-rpc.org).
- **[Open Strategy Partners Marketing Tools](https://github.com/open-strategy-partners/osp_marketing_tools)** - Content editing codes, value map, and positioning tools for product marketing.
- **[Pandoc](https://github.com/vivekVells/mcp-pandoc)** - MCP server for seamless document format conversion using Pandoc, supporting Markdown, HTML, PDF, DOCX (.docx), csv and more.
- **[PIF](https://github.com/hungryrobot1/MCP-PIF)** - A Personal Intelligence Framework (PIF), providing tools for file operations, structured reasoning, and journal-based documentation to support continuity and evolving human-AI collaboration across sessions.
- **[Pinecone](https://github.com/sirmews/mcp-pinecone)** - MCP server for searching and uploading records to Pinecone. Allows for simple RAG features, leveraging Pinecone's Inference API.
- **[Placid.app](https://github.com/felores/placid-mcp-server)** - Generate image and video creatives using Placid.app templates
- **[Playwright](https://github.com/executeautomation/mcp-playwright)** - This MCP Server will help you run browser automation and webscraping using Playwright
- **[Postman](https://github.com/shannonlal/mcp-postman)** - MCP server for running Postman Collections locally via Newman. Allows for simple execution of Postman Server and returns the results of whether the collection passed all the tests.
- **[Productboard](https://github.com/kenjihikmatullah/productboard-mcp)** - Integrate the Productboard API into agentic workflows via MCP.
- **[Prometheus](https://github.com/pab1it0/prometheus-mcp-server)** - Query and analyze Prometheus - open-source monitoring system.
- **[Pushover](https://github.com/ashiknesin/pushover-mcp)** - Send instant notifications to your devices using [Pushover.net](https://pushover.net/)
- **[QGIS](https://github.com/jjsantos01/qgis_mcp)** - connects QGIS to Claude AI through the MCP. This integration enables prompt-assisted project creation, layer loading, code execution, and more.
- **[QuickChart](https://github.com/GongRzhe/Quickchart-MCP-Server)** - A Model Context Protocol server for generating charts using QuickChart.io
- **[Qwen_Max](https://github.com/66julienmartin/MCP-server-Qwen_Max)** - A Model Context Protocol (MCP) server implementation for the Qwen models.
- **[RabbitMQ](https://github.com/kenliao94/mcp-server-rabbitmq)** - The MCP server that interacts with RabbitMQ to publish and consume messages.
- **[RAG Web Browser](https://github.com/apify/mcp-server-rag-web-browser)** An MCP server for Apify's open-source RAG Web Browser [Actor](https://apify.com/apify/rag-web-browser) to perform web searches, scrape URLs, and return content in Markdown.
- **[Reaper](https://github.com/dschuler36/reaper-mcp-server)** - Interact with your [Reaper](https://www.reaper.fm/) (Digital Audio Workstation) projects.
- **[Redis](https://github.com/GongRzhe/REDIS-MCP-Server)** - Redis database operations and caching microservice server with support for key-value operations, expiration management, and pattern-based key listing.
- **[Redis](https://github.com/prajwalnayak7/mcp-server-redis)** MCP server to interact with Redis Server, AWS Memory DB, etc for caching or other use-cases where in-memory and key-value based storage is appropriate
- **[Rememberizer AI](https://github.com/skydeckai/mcp-server-rememberizer)** - An MCP server designed for interacting with the Rememberizer data source, facilitating enhanced knowledge retrieval.
- **[Replicate](https://github.com/deepfates/mcp-replicate)** - Search, run and manage machine learning models on Replicate through a simple tool-based interface. Browse models, create predictions, track their status, and handle generated images.
- **[Rquest](https://github.com/xxxbrian/mcp-rquest)** - An MCP server providing realistic browser-like HTTP request capabilities with accurate TLS/JA3/JA4 fingerprints for bypassing anti-bot measures.
- **[Rijksmuseum](https://github.com/r-huijts/rijksmuseum-mcp)** - Interface with the Rijksmuseum API to search artworks, retrieve artwork details, access image tiles, and explore user collections.
- **[Salesforce MCP](https://github.com/smn2gnt/MCP-Salesforce)** - Interact with Salesforce Data and Metadata
- **[Scholarly](https://github.com/adityak74/mcp-scholarly)** - A MCP server to search for scholarly and academic articles.
- **[scrapling-fetch](https://github.com/cyberchitta/scrapling-fetch-mcp)** - Access text content from bot-protected websites. Fetches HTML/markdown from sites with anti-automation measures using Scrapling.
- **[SearXNG](https://github.com/ihor-sokoliuk/mcp-searxng)** - A Model Context Protocol Server for [SearXNG](https://docs.searxng.org)
- **[ServiceNow](https://github.com/osomai/servicenow-mcp)** - A MCP server to interact with a ServiceNow instance
- **[Siri Shortcuts](https://github.com/dvcrn/mcp-server-siri-shortcuts)** - MCP to interact with Siri Shortcuts on macOS. Exposes all Shortcuts as MCP tools.
- **[Snowflake](https://github.com/isaacwasserman/mcp-snowflake-server)** - This MCP server enables LLMs to interact with Snowflake databases, allowing for secure and controlled data operations.
- **[Solana Agent Kit](https://github.com/sendaifun/solana-agent-kit/tree/main/examples/agent-kit-mcp-server)** - This MCP server enables LLMs to interact with the Solana blockchain with help of Solana Agent Kit by SendAI, allowing for 40+ protcool actions and growing
- **[Spotify](https://github.com/varunneal/spotify-mcp)** - This MCP allows an LLM to play and use Spotify.
- **[Starwind UI](https://github.com/Boston343/starwind-ui-mcp/)** - This MCP provides relevant commands, documentation, and other information to allow LLMs to take full advantage of Starwind UI's open source Astro components.
- **[Stripe](https://github.com/atharvagupta2003/mcp-stripe)** - This MCP allows integration with Stripe for handling payments, customers, and refunds.
- **[TMDB](https://github.com/Laksh-star/mcp-server-tmdb)** - This MCP server integrates with The Movie Database (TMDB) API to provide movie information, search capabilities, and recommendations.
- **[Tavily search](https://github.com/RamXX/mcp-tavily)** - An MCP server for Tavily's search & news API, with explicit site inclusions/exclusions
- **[Terminal-Control](https://github.com/GongRzhe/terminal-controller-mcp)** - A MCP server that enables secure terminal command execution, directory navigation, and file system operations through a standardized interface.
- **[Ticketmaster](https://github.com/delorenj/mcp-server-ticketmaster)** - Search for events, venues, and attractions through the Ticketmaster Discovery API
- **[Todoist](https://github.com/abhiz123/todoist-mcp-server)** - Interact with Todoist to manage your tasks.
- **[Typesense](https://github.com/suhail-ak-s/mcp-typesense-server)** - A Model Context Protocol (MCP) server implementation that provides AI models with access to Typesense search capabilities. This server enables LLMs to discover, search, and analyze data stored in Typesense collections.
- **[Travel Planner](https://github.com/GongRzhe/TRAVEL-PLANNER-MCP-Server)** - Travel planning and itinerary management server integrating with Google Maps API for location search, place details, and route calculations.
- **[Unity Catalog](https://github.com/ognis1205/mcp-server-unitycatalog)** - An MCP server that enables LLMs to interact with Unity Catalog AI, supporting CRUD operations on Unity Catalog Functions and executing them as MCP tools.
- **[Unity3d Game Engine](https://github.com/CoderGamester/mcp-unity)** - An MCP server that enables LLMs to interact with Unity3d Game Engine, supporting access to a variety of the Unit's Editor engine tools (e.g. Console Logs, Test Runner logs, Editor functions, hierarchy state, etc) and executing them as MCP tools or gather them as resources.
- **[Vega-Lite](https://github.com/isaacwasserman/mcp-vegalite-server)** - Generate visualizations from fetched data using the VegaLite format and renderer.
- **[Video Editor](https://github.com/burningion/video-editing-mcp)** - A Model Context Protocol Server to add, edit, and search videos with [Video Jungle](https://www.video-jungle.com/).
- **[Virtual location (Google Street View,etc.)](https://github.com/mfukushim/map-traveler-mcp)** - Integrates Google Map, Google Street View, PixAI, Stability.ai, ComfyUI API and Bluesky to provide a virtual location simulation in LLM (written in Effect.ts)
- **[VolcEngine TOS](https://github.com/dinghuazhou/sample-mcp-server-tos)** - A sample MCP server for VolcEngine TOS that flexibly get objects from TOS.
- **[Wanaku MCP Router](https://github.com/wanaku-ai/wanaku/)** - The Wanaku MCP Router is a SSE-based MCP server that provides an extensible routing engine that allows integrating your enterprise systems with AI agents.
- **[Webflow](https://github.com/kapilduraphe/webflow-mcp-server)** - Interfact with the Webflow APIs
- **[WildFly MCP](https://github.com/wildfly-extras/wildfly-mcp)** - WildFly MCP server that enables LLM to interact with running WildFly servers (retrieve metrics, logs, invoke operations, ...).
- **[Windows CLI](https://github.com/SimonB97/win-cli-mcp-server)** - MCP server for secure command-line interactions on Windows systems, enabling controlled access to PowerShell, CMD, and Git Bash shells.
- **[World Bank data API](https://github.com/anshumax/world_bank_mcp_server)** - A server that fetches data indicators available with the World Bank as part of their data API
- **[X (Twitter)](https://github.com/EnesCinr/twitter-mcp)** (by EnesCinr) - Interact with twitter API. Post tweets and search for tweets by query.
- **[X (Twitter)](https://github.com/vidhupv/x-mcp)** (by vidhupv) - Create, manage and publish X/Twitter posts directly through Claude chat.
- **[xcodebuild](https://github.com/ShenghaiWang/xcodebuild)**  - 🍎 Build iOS Xcode workspace/project and feed back errors to llm.
- **[xiyan_mcp_server](https://github.com/XGenerationLab/xiyan_mcp_server)** An MCP server that supports fetching data from a database using natural language queries, powered by XiyanSQL as the text-to-SQL LLM.
- **[XMind](https://github.com/apeyroux/mcp-xmind)** - Read and search through your XMind directory containing XMind files.
- **[YouTube](https://github.com/ZubeidHendricks/youtube-mcp-server)** - Comprehensive YouTube API integration for video management, Shorts creation, and analytics.

## 📚 Frameworks

These are high-level frameworks that make it easier to build MCP servers or clients.

### For servers

* **[EasyMCP](https://github.com/zcaceres/easy-mcp/)** (TypeScript)
- **[FastAPI to MCP auto generator](https://github.com/tadata-org/fastapi_mcp)** – A zero-configuration tool for automatically exposing FastAPI endpoints as MCP tools by **[Tadata](https://tadata.com/)**
* **[FastMCP](https://github.com/punkpeye/fastmcp)** (TypeScript)
* **[Foxy Contexts](https://github.com/strowk/foxy-contexts)** – A library to build MCP servers in Golang by **[strowk](https://github.com/strowk)**
* **[MCP-Framework](https://mcp-framework.com)** Build MCP servers with elegance and speed in Typescript. Comes with a CLI to create your project with `mcp create app`. Get started with your first server in under 5 minutes by **[Alex Andru](https://github.com/QuantGeekDev)**
* **[Quarkus MCP Server SDK](https://github.com/quarkiverse/quarkus-mcp-server)** (Java)
* **[Template MCP Server](https://github.com/mcpdotdirect/template-mcp-server)** - A CLI tool to create a new Model Context Protocol server project with TypeScript support, dual transport options, and an extensible structure

### For clients

* **[codemirror-mcp](https://github.com/marimo-team/codemirror-mcp)** - CodeMirror extension that implements the Model Context Protocol (MCP) for resource mentions and prompt commands

## 📚 Resources

Additional resources on MCP.

- **[AiMCP](https://www.aimcp.info)** - A collection of MCP clients&servers to find the right mcp tools by **[Hekmon](https://github.com/hekmon8)**
- **[Awesome Crypto MCP Servers by badkk](https://github.com/badkk/awesome-crypto-mcp-servers)** - A curated list of MCP servers by **[Luke Fan](https://github.com/badkk)**
- **[Awesome MCP Servers by appcypher](https://github.com/appcypher/awesome-mcp-servers)** - A curated list of MCP servers by **[Stephen Akinyemi](https://github.com/appcypher)**
- **[Awesome MCP Servers by punkpeye](https://github.com/punkpeye/awesome-mcp-servers)** (**[website](https://glama.ai/mcp/servers)**) - A curated list of MCP servers by **[Frank Fiegel](https://github.com/punkpeye)**
- **[Awesome MCP Servers by wong2](https://github.com/wong2/awesome-mcp-servers)** (**[website](https://mcpservers.org)**) - A curated list of MCP servers by **[wong2](https://github.com/wong2)**
- **[Discord Server](https://glama.ai/mcp/discord)** – A community discord server dedicated to MCP by **[Frank Fiegel](https://github.com/punkpeye)**
- **[Discord Server (ModelContextProtocol)](https://discord.gg/jHEGxQu2a5)** – Connect with developers, share insights, and collaborate on projects in an active Discord community dedicated to the Model Context Protocol by **[Alex Andru](https://github.com/QuantGeekDev)**

- **[MCP Badges](https://github.com/mcpx-dev/mcp-badges)** – Quickly highlight your MCP project with clear, eye-catching badges, by **[Ironben](https://github.com/nanbingxyz)**
- **[MCP Servers Hub](https://github.com/apappascs/mcp-servers-hub)** (**[website](https://mcp-servers-hub-website.pages.dev/)**) - A curated list of MCP servers by **[apappascs](https://github.com/apappascs)**
- **[MCP X Community](https://x.com/i/communities/1861891349609603310)** – A X community for MCP by **[Xiaoyi](https://x.com/chxy)**
- **[mcp-cli](https://github.com/wong2/mcp-cli)** - A CLI inspector for the Model Context Protocol by **[wong2](https://github.com/wong2)**
- **[mcp-get](https://mcp-get.com)** - Command line tool for installing and managing MCP servers by **[Michael Latman](https://github.com/michaellatman)**
- **[mcp-guardian](https://github.com/eqtylab/mcp-guardian)** - GUI application + tools for proxying / managing control of MCP servers by **[EQTY Lab](https://eqtylab.io)**
- **[mcp-manager](https://github.com/zueai/mcp-manager)** - Simple Web UI to install and manage MCP servers for Claude Desktop by **[Zue](https://github.com/zueai)**
- **[MCPHub](https://github.com/Jeamee/MCPHub-Desktop)** – An Open Source MacOS & Windows GUI Desktop app for discovering, installing and managing MCP servers by **[Jeamee](https://github.com/jeamee)**
- **[mcp.run](https://mcp.run)** - A hosted registry and control plane to install & run secure + portable MCP Servers.
- **[mcp-dockmaster](https://mcp-dockmaster.com)** - An Open-Sourced UI to install and manage MCP servers for Windows, Linux and MacOS.
- <img height="12" width="12" src="https://mkinf.io/favicon-lilac.png" alt="mkinf Logo" /> **[mkinf](https://mkinf.io)** - An Open Source registry of hosted MCP Servers to accelerate AI agent workflows.
- **[Open-Sourced MCP Servers Directory](https://github.com/chatmcp/mcp-directory)** - A curated list of MCP servers by **[mcpso](https://mcp.so)**
- <img height="12" width="12" src="https://opentools.com/favicon.ico" alt="OpenTools Logo" /> **[OpenTools](https://opentools.com)** - An open registry for finding, installing, and building with MCP servers by **[opentoolsteam](https://github.com/opentoolsteam)**
- **[PulseMCP](https://www.pulsemcp.com)** ([API](https://www.pulsemcp.com/api)) - Community hub & weekly newsletter for discovering MCP servers, clients, articles, and news by **[Tadas Antanavicius](https://github.com/tadasant)**, **[Mike Coughlin](https://github.com/macoughl)**, and **[Ravina Patel](https://github.com/ravinahp)**
- **[r/mcp](https://www.reddit.com/r/mcp)** – A Reddit community dedicated to MCP by **[Frank Fiegel](https://github.com/punkpeye)**
- **[r/modelcontextprotocol](https://www.reddit.com/r/modelcontextprotocol)** – A Model Context Protocol community Reddit page - discuss ideas, get answers to your questions, network with like-minded people, and showcase your projects! by **[Alex Andru](https://github.com/QuantGeekDev)**


- **[Smithery](https://smithery.ai/)** - A registry of MCP servers to find the right tools for your LLM agents by **[Henry Mao](https://github.com/calclavia)**
- **[Toolbase](https://gettoolbase.ai)** - Desktop application that manages tools and MCP servers with just a few clicks - no coding required by **[gching](https://github.com/gching)**

## 🚀 Getting Started

### Using MCP Servers in this Repository
Typescript-based servers in this repository can be used directly with `npx`.

For example, this will start the [Memory](src/memory) server:
```sh
npx -y @modelcontextprotocol/server-memory
```

Python-based servers in this repository can be used directly with [`uvx`](https://docs.astral.sh/uv/concepts/tools/) or [`pip`](https://pypi.org/project/pip/). `uvx` is recommended for ease of use and setup.

For example, this will start the [Git](src/git) server:
```sh
# With uvx
uvx mcp-server-git

# With pip
pip install mcp-server-git
python -m mcp_server_git
```

Follow [these](https://docs.astral.sh/uv/getting-started/installation/) instructions to install `uv` / `uvx` and [these](https://pip.pypa.io/en/stable/installation/) to install `pip`.

### Using an MCP Client
However, running a server on its own isn't very useful, and should instead be configured into an MCP client. For example, here's the Claude Desktop configuration to use the above server:

```json
{
  "mcpServers": {
    "memory": {
      "command": "npx",
      "args": ["-y", "@modelcontextprotocol/server-memory"]
    }
  }
}
```

Additional examples of using the Claude Desktop as an MCP client might look like:

```json
{
  "mcpServers": {
    "filesystem": {
      "command": "npx",
      "args": ["-y", "@modelcontextprotocol/server-filesystem", "/path/to/allowed/files"]
    },
    "git": {
      "command": "uvx",
      "args": ["mcp-server-git", "--repository", "path/to/git/repo"]
    },
    "github": {
      "command": "npx",
      "args": ["-y", "@modelcontextprotocol/server-github"],
      "env": {
        "GITHUB_PERSONAL_ACCESS_TOKEN": "<YOUR_TOKEN>"
      }
    },
    "postgres": {
      "command": "npx",
      "args": ["-y", "@modelcontextprotocol/server-postgres", "postgresql://localhost/mydb"]
    }
  }
}
```

## 🛠️ Creating Your Own Server

Interested in creating your own MCP server? Visit the official documentation at [modelcontextprotocol.io](https://modelcontextprotocol.io/introduction) for comprehensive guides, best practices, and technical details on implementing MCP servers.

## 🤝 Contributing

See [CONTRIBUTING.md](CONTRIBUTING.md) for information about contributing to this repository.

## 🔒 Security

See [SECURITY.md](SECURITY.md) for reporting security vulnerabilities.

## 📜 License

This project is licensed under the MIT License - see the [LICENSE](LICENSE) file for details.

## 💬 Community

- [GitHub Discussions](https://github.com/orgs/modelcontextprotocol/discussions)

## ⭐ Support

If you find MCP servers useful, please consider starring the repository and contributing new servers or improvements!

---

Managed by Anthropic, but built together with the community. The Model Context Protocol is open source and we encourage everyone to contribute their own servers and improvements!<|MERGE_RESOLUTION|>--- conflicted
+++ resolved
@@ -164,11 +164,8 @@
 - **[Eunomia](https://github.com/whataboutyou-ai/eunomia-MCP-server)** - Extension of the Eunomia framework that connects Eunomia instruments with MCP servers
 - **[EVM MCP Server](https://github.com/mcpdotdirect/evm-mcp-server)** - Comprehensive blockchain services for 30+ EVM networks, supporting native tokens, ERC20, NFTs, smart contracts, transactions, and ENS resolution.
 - **[Everything Search](https://github.com/mamertofabian/mcp-everything-search)** - Fast file searching capabilities across Windows (using [Everything SDK](https://www.voidtools.com/support/everything/sdk/)), macOS (using mdfind command), and Linux (using locate/plocate command).
-<<<<<<< HEAD
 - **[fastn.ai – Unified API MCP Server](https://github.com/fastnai/mcp-fastn)** - A remote, dynamic MCP server with a unified API that connects to 1,000+ tools, actions, and workflows, featuring built-in authentication and monitoring.
-=======
 - **[Fantasy PL](https://github.com/rishijatia/fantasy-pl-mcp)** - Give your coding agent direct access to up-to date Fantasy Premier League data
->>>>>>> dc483efb
 - **[Fetch](https://github.com/zcaceres/fetch-mcp)** - A server that flexibly fetches HTML, JSON, Markdown, or plaintext.
 - **[Fingertip](https://github.com/fingertip-com/fingertip-mcp)** - MCP server for Fingertip.com to search and create new sites.
 - **[Figma](https://github.com/GLips/Figma-Context-MCP)** - Give your coding agent direct access to Figma file data, helping it one-shot design implementation.
