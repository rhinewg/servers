# Model Context Protocol servers

This repository is a collection of *reference implementations* for the [Model Context Protocol](https://modelcontextprotocol.io/) (MCP), as well as references
to community built servers and additional resources.

The servers in this repository showcase the versatility and extensibility of MCP, demonstrating how it can be used to give Large Language Models (LLMs) secure, controlled access to tools and data sources.
Each MCP server is implemented with either the [Typescript MCP SDK](https://github.com/modelcontextprotocol/typescript-sdk) or [Python MCP SDK](https://github.com/modelcontextprotocol/python-sdk).

## 🌟 Reference Servers

These servers aim to demonstrate MCP features and the Typescript and Python SDK.

- **[AWS KB Retrieval](src/aws-kb-retrieval-server)** - Retrieval from AWS Knowledge Base using Bedrock Agent Runtime
- **[Brave Search](src/brave-search)** - Web and local search using Brave's Search API
- **[EverArt](src/everart)** - AI image generation using various models
- **[Everything](src/everything)** - Reference / test server with prompts, resources, and tools
- **[Fetch](src/fetch)** - Web content fetching and conversion for efficient LLM usage
- **[Filesystem](src/filesystem)** - Secure file operations with configurable access controls
- **[Git](src/git)** - Tools to read, search, and manipulate Git repositories
- **[GitHub](src/github)** - Repository management, file operations, and GitHub API integration
- **[GitLab](src/gitlab)** - GitLab API, enabling project management
- **[Google Drive](src/gdrive)** - File access and search capabilities for Google Drive
- **[Google Maps](src/google-maps)** - Location services, directions, and place details
- **[Memory](src/memory)** - Knowledge graph-based persistent memory system
- **[PostgreSQL](src/postgres)** - Read-only database access with schema inspection
- **[Puppeteer](src/puppeteer)** - Browser automation and web scraping
- **[Sentry](src/sentry)** - Retrieving and analyzing issues from Sentry.io
- **[Sequential Thinking](src/sequentialthinking)** - Dynamic and reflective problem-solving through thought sequences
- **[Slack](src/slack)** - Channel management and messaging capabilities
- **[Sqlite](src/sqlite)** - Database interaction and business intelligence capabilities
- **[Time](src/time)** - Time and timezone conversion capabilities

## 🤝 Third-Party Servers

### 🎖️ Official Integrations

Official integrations are maintained by companies building production ready MCP servers for their platforms.

- <img height="12" width="12" src="https://axiom.co/favicon.ico" alt="Axiom Logo" /> **[Axiom](https://github.com/axiomhq/mcp-server-axiom)** - Query and analyze your Axiom logs, traces, and all other event data in natural language
- <img height="12" width="12" src="https://browserbase.com/favicon.ico" alt="Browserbase Logo" /> **[Browserbase](https://github.com/browserbase/mcp-server-browserbase)** - Automate browser interactions in the cloud (e.g. web navigation, data extraction, form filling, and more)
- <img height="12" width="12" src="https://cdn.simpleicons.org/cloudflare" /> **[Cloudflare](https://github.com/cloudflare/mcp-server-cloudflare)** - Deploy, configure & interrogate your resources on the Cloudflare developer platform (e.g. Workers/KV/R2/D1)
- **[Raygun](https://github.com/MindscapeHQ/mcp-server-raygun)** - Interact with your crash reporting and real using monitoring data on your Raygun account
- **[Obsidian Markdown Notes](https://github.com/calclavia/mcp-obsidian)** - Read and search through your Obsidian vault or any directory containing Markdown notes
- <img height="12" width="12" src="https://e2b.dev/favicon.ico" alt="E2B Logo" /> **[E2B](https://github.com/e2b-dev/mcp-server)** - Run code in secure sandboxes hosted by [E2B](https://e2b.dev)
- <img height="12" width="12" src="https://exa.ai/images/favicon-32x32.png" alt="Exa Logo" /> **[Exa](https://github.com/exa-labs/exa-mcp-server)** - Search Engine made for AIs by [Exa](https://exa.ai)
- <img height="12" width="12" src="https://cdn.simpleicons.org/jetbrains" /> **[JetBrains](https://github.com/JetBrains/mcp-jetbrains)** – Work on your code with JetBrains IDEs
- **[Needle](https://github.com/JANHMS/needle-mcp)** - Production-ready RAG out of the box to search and retrieve data from your own documents.
- **[Neon](https://github.com/neondatabase/mcp-server-neon)** - Interact with the Neon serverless Postgres platform
- <img height="12" width="12" src="https://neo4j.com/favicon.ico" alt="Neo4j Logo" /> **[Neo4j](https://github.com/neo4j-contrib/mcp-neo4j/)** - Neo4j graph database server (schema + read/write-cypher) and separate graph database backed memory 
- <img height="12" width="12" src="https://www.tinybird.co/favicon.ico" alt="Tinybird Logo" /> **[Tinybird](https://github.com/tinybirdco/mcp-tinybird)** - Interact with Tinybird serverless ClickHouse platform
- <img height="12" width="12" src="https://pics.fatwang2.com/56912e614b35093426c515860f9f2234.svg" /> [Search1API](https://github.com/fatwang2/search1api-mcp) - One API for Search, Crawling, and Sitemaps
- <img height="12" width="12" src="https://qdrant.tech/img/brand-resources-logos/logomark.svg" /> **[Qdrant](https://github.com/qdrant/mcp-server-qdrant/)** - Implement semantic memory layer on top of the Qdrant vector search engine
- <img height="12" width="12" src="https://metoro.io/static/images/logos/Metoro.svg" /> **[Metoro](https://github.com/metoro-io/metoro-mcp-server)** - Query and interact with kubernetes environments monitored by Metoro
- <img height="12" width ="12" src="https://www.meilisearch.com/favicon.ico" alt="Meilisearch Logo" /> **[Meilisearch](https://github.com/meilisearch/meilisearch-mcp)** - Interact & query with Meilisearch (Full-text & semantic search API)
- <img height="12" width ="12" src="https://www.motherduck.com/favicon.ico" alt="MotherDuck Logo" /> **[MotherDuck](https://github.com/motherduckdb/mcp-server-motherduck)** - Query and analyze data with MotherDuck and local DuckDB
- <img height="12" width ="12" src="https://kagi.com/favicon.ico" alt="Kagi Logo" /> **[Kagi Search](https://github.com/kagisearch/kagimcp)** - Search the web using Kagi's search API

### 🌎 Community Servers

A growing set of community-developed and maintained servers demonstrates various applications of MCP across different domains.

> **Note:** Community servers are **untested** and should be used at **your own risk**. They are not affiliated with or endorsed by Anthropic.

- **[MCP Installer](https://github.com/anaisbetts/mcp-installer)** - This server is a server that installs other MCP servers for you.
- **[NS Travel Information](https://github.com/r-huijts/ns-mcp-server)** - Access Dutch Railways (NS) real-time train travel information and disruptions through the official NS API.
- **[Spotify](https://github.com/varunneal/spotify-mcp)** - This MCP allows an LLM to play and use Spotify. 
- **[Inoyu](https://github.com/sergehuber/inoyu-mcp-unomi-server)** - Interact with an Apache Unomi CDP customer data platform to retrieve and update customer profiles
- **[Vega-Lite](https://github.com/isaacwasserman/mcp-vegalite-server)** - Generate visualizations from fetched data using the VegaLite format and renderer.
- **[Snowflake](https://github.com/isaacwasserman/mcp-snowflake-server)** - This MCP server enables LLMs to interact with Snowflake databases, allowing for secure and controlled data operations.
- **[MySQL](https://github.com/designcomputer/mysql_mcp_server)** (by DesignComputer) - MySQL database integration in Python with configurable access controls and schema inspection
- **[MySQL](https://github.com/benborla/mcp-server-mysql)** (by benborla) - MySQL database integration in NodeJS with configurable access controls and schema inspection
- **[MSSQL](https://github.com/aekanun2020/mcp-server/)** - MSSQL database integration with configurable access controls and schema inspection
- **[BigQuery](https://github.com/LucasHild/mcp-server-bigquery)** (by LucasHild) - This server enables LLMs to inspect database schemas and execute queries on BigQuery.
- **[BigQuery](https://github.com/ergut/mcp-bigquery-server)** (by ergut) - Server implementation for Google BigQuery integration that enables direct BigQuery database access and querying capabilities
- **[Todoist](https://github.com/abhiz123/todoist-mcp-server)** - Interact with Todoist to manage your tasks.
- **[Tavily search](https://github.com/RamXX/mcp-tavily)** - An MCP server for Tavily's search & news API, with explicit site inclusions/exclusions
- **[Linear](https://github.com/jerhadf/linear-mcp-server)** - Allows LLM to interact with Linear's API for project management, including searching, creating, and updating issues.
- **[Playwright](https://github.com/executeautomation/mcp-playwright)** - This MCP Server will help you run browser automation and webscraping using Playwright
- **[AWS](https://github.com/rishikavikondala/mcp-server-aws)** - Perform operations on your AWS resources using an LLM
- **[LlamaCloud](https://github.com/run-llama/mcp-server-llamacloud)** (by marcusschiesser) - Integrate the data stored in a managed index on [LlamaCloud](https://cloud.llamaindex.ai/)
- **[Any Chat Completions](https://github.com/pyroprompts/any-chat-completions-mcp)** - Interact with any OpenAI SDK Compatible Chat Completions API like OpenAI, Perplexity, Groq, xAI and many more.
- **[Windows CLI](https://github.com/SimonB97/win-cli-mcp-server)** - MCP server for secure command-line interactions on Windows systems, enabling controlled access to PowerShell, CMD, and Git Bash shells.
- **[OpenRPC](https://github.com/shanejonas/openrpc-mpc-server)** - Interact with and discover JSON-RPC APIs via [OpenRPC](https://open-rpc.org).
- **[FireCrawl](https://github.com/vrknetha/mcp-server-firecrawl)** - Advanced web scraping with JavaScript rendering, PDF support, and smart rate limiting
- **[AlphaVantage](https://github.com/calvernaz/alphavantage)** - MCP server for stock market data API [AlphaVantage](https://www.alphavantage.co)
- **[Docker](https://github.com/ckreiling/mcp-server-docker)** - Integrate with Docker to manage containers, images, volumes, and networks.
- **[Kubernetes](https://github.com/Flux159/mcp-server-kubernetes)** - Connect to Kubernetes cluster and manage pods, deployments, and services.
- **[OpenAPI](https://github.com/snaggle-ai/openapi-mcp-server)** - Interact with [OpenAPI](https://www.openapis.org/) APIs.
- **[Pandoc](https://github.com/vivekVells/mcp-pandoc)** - MCP server for seamless document format conversion using Pandoc, supporting Markdown, HTML, and plain text, with other formats like PDF, csv and docx in development.
- **[Pinecone](https://github.com/sirmews/mcp-pinecone)** - MCP server for searching and uploading records to Pinecone. Allows for simple RAG features, leveraging Pinecone's Inference API.
- **[HuggingFace Spaces](https://github.com/evalstate/mcp-hfspace)** - Server for using HuggingFace Spaces, supporting Open Source Image, Audio, Text Models and more. Claude Desktop mode for easy integration.
- **[ChatSum](https://github.com/mcpso/mcp-server-chatsum)** - Query and Summarize chat messages with LLM. by [mcpso](https://mcp.so)
- **[Data Exploration](https://github.com/reading-plus-ai/mcp-server-data-exploration)** - MCP server for autonomous data exploration on .csv-based datasets, providing intelligent insights with minimal effort. NOTE: Will execute arbitrary Python code on your machine, please use with caution!
- **[Rememberizer AI](https://github.com/skydeckai/mcp-server-rememberizer)** - An MCP server designed for interacting with the Rememberizer data source, facilitating enhanced knowledge retrieval.
- **[FlightRadar24](https://github.com/sunsetcoder/flightradar24-mcp-server)** - A Claude Desktop MCP server that helps you track flights in real-time using Flightradar24 data.
- **[X (Twitter)](https://github.com/vidhupv/x-mcp)** (by vidhupv) - Create, manage and publish X/Twitter posts directly through Claude chat.
- **[X (Twitter)](https://github.com/EnesCinr/twitter-mcp)** (by EnesCinr) - Interact with twitter API. Post tweets and search for tweets by query.
- **[RAG Web Browser](https://github.com/apify/mcp-server-rag-web-browser)** An MCP server for Apify's RAG Web Browser Actor to perform web searches, scrape URLs, and return content in Markdown.
- **[XMind](https://github.com/apeyroux/mcp-xmind)** - Read and search through your XMind directory containing XMind files.
- **[oatpp-mcp](https://github.com/oatpp/oatpp-mcp)** - C++ MCP integration for Oat++. Use [Oat++](https://oatpp.io) to build MCP servers.
- **[coin_api_mcp](https://github.com/longmans/coin_api_mcp)** - Provides access to [coinmarketcap](https://coinmarketcap.com/) cryptocurrency data.
- **[Contentful-mcp](https://github.com/ivo-toby/contentful-mcp)** - Read, update, delete, publish content in your [Contentful](https://contentful.com) space(s) from this MCP Server.
- **[Home Assistant](https://github.com/tevonsb/homeassistant-mcp)** - Interact with [Home Assistant](https://www.home-assistant.io/) including viewing and controlling lights, switches, sensors, and all other Home Assistant entities.
- **[cognee-mcp](https://github.com/topoteretes/cognee-mcp-server)** - GraphRAG memory server with customizable ingestion, data processing and search
- **[Airtable](https://github.com/domdomegg/airtable-mcp-server)** - Read and write access to [Airtable](https://airtable.com/) databases, with schema inspection.
- **[mcp-k8s-go](https://github.com/strowk/mcp-k8s-go)** - Golang-based Kubernetes server for MCP to browse pods and their logs, events, namespaces and more. Built to be extensible.
- **[Notion](https://github.com/v-3/notion-server)** (by v-3) - Notion MCP integration. Search, Read, Update, and Create pages through Claude chat.
- **[Notion](https://github.com/suekou/mcp-notion-server)** (by suekou) - Interact with Notion API.
- **[TMDB](https://github.com/Laksh-star/mcp-server-tmdb)** - This MCP server integrates with The Movie Database (TMDB) API to provide movie information, search capabilities, and recommendations.
- **[MongoDB](https://github.com/kiliczsh/mcp-mongo-server)** - A Model Context Protocol Server for MongoDB.
- **[Airtable](https://github.com/felores/airtable-mcp)** - Airtable Model Context Protocol Server.
- **[Atlassian](https://github.com/sooperset/mcp-atlassian)** - Interact with Atlassian Cloud products (Confluence and Jira) including searching/reading Confluence spaces/pages, accessing Jira issues, and project metadata.
- **[Google Tasks](https://github.com/zcaceres/gtasks-mcp)** - Google Tasks API Model Context Protocol Server.
- **[Fetch](https://github.com/zcaceres/fetch-mcp)** - A server that flexibly fetches HTML, JSON, Markdown, or plaintext
- **[Glean](https://github.com/longyi1207/glean-mcp-server)** - A server that uses Glean API to search and chat.
- **[AWS S3](https://github.com/aws-samples/sample-mcp-server-s3)** - A sample MCP server for AWS S3 that flexibly fetches objects from S3 such as PDF documents
- **[Elasticsearch](https://github.com/cr7258/elasticsearch-mcp-server)** - MCP server implementation that provides Elasticsearch interaction.
- **[Cloudinary](https://github.com/felores/cloudinary-mcp-server)** - Cloudinary Model Context Protocol Server to upload media to Cloudinary and get back the media link and details.
- **[Anki](https://github.com/scorzeth/anki-mcp-server)** - An MCP server for interacting with your [Anki](https://apps.ankiweb.net) decks and cards.
- **[Keycloak MCP](https://github.com/ChristophEnglisch/keycloak-model-context-protocol)** - This MCP server enables natural language interaction with Keycloak for user and realm management including creating, deleting, and listing users and realms.
- **[Scholarly](https://github.com/adityak74/mcp-scholarly)** - A MCP server to search for scholarly and academic articles.
- **[Chroma](https://github.com/privetin/chroma)** - Vector database server for semantic document search and metadata filtering, built on Chroma

## 📚 Frameworks

These are high-level frameworks that make it easier to build MCP servers.

* [FastMCP](https://github.com/punkpeye/fastmcp) (TypeScript)
* [EasyMCP](https://github.com/zcaceres/easy-mcp/) (TypeScript)

## 📚 Resources

Additional resources on MCP.

- **[Awesome MCP Servers by punkpeye](https://github.com/punkpeye/awesome-mcp-servers)** (**[website](https://glama.ai/mcp/servers)**) - A curated list of MCP servers by **[Frank Fiegel](https://github.com/punkpeye)**
- **[Awesome MCP Servers by wong2](https://github.com/wong2/awesome-mcp-servers)** (**[website](https://mcpservers.org)**) - A curated list of MCP servers by **[wong2](https://github.com/wong2)**
- **[Awesome MCP Servers by appcypher](https://github.com/appcypher/awesome-mcp-servers)** - A curated list of MCP servers by **[Stephen Akinyemi](https://github.com/appcypher)**
- **[Awesome Crypto MCP Servers by badkk](https://github.com/badkk/awesome-crypto-mcp-servers)** - A curated list of MCP servers by **[Luke Fan](https://github.com/badkk)**
- **[Open-Sourced MCP Servers Directory](https://github.com/chatmcp/mcp-directory)** - A curated list of MCP servers by **[mcpso](https://mcp.so)**
- **[Discord Server](https://glama.ai/mcp/discord)** – A community discord server dedicated to MCP by **[Frank Fiegel](https://github.com/punkpeye)**
- **[Smithery](https://smithery.ai/)** - A registry of MCP servers to find the right tools for your LLM agents by **[Henry Mao](https://github.com/calclavia)**
- **[PulseMCP](https://www.pulsemcp.com)** ([API](https://www.pulsemcp.com/api)) - Community hub & weekly newsletter for discovering MCP servers, clients, articles, and news by **[Tadas Antanavicius](https://github.com/tadasant)**, **[Mike Coughlin](https://github.com/macoughl)**, and **[Ravina Patel](https://github.com/ravinahp)**
- **[mcp-get](https://mcp-get.com)** - Command line tool for installing and managing MCP servers by **[Michael Latman](https://github.com/michaellatman)**
- **[mcp-cli](https://github.com/wong2/mcp-cli)** - A CLI inspector for the Model Context Protocol by **[wong2](https://github.com/wong2)**
- **[r/mcp](https://www.reddit.com/r/mcp)** – A Reddit community dedicated to MCP by **[Frank Fiegel](https://github.com/punkpeye)**
- **[MCP X Community](https://x.com/i/communities/1861891349609603310)** – A X community for MCP by **[Xiaoyi](https://x.com/chxy)**
- **[mcp-manager](https://github.com/zueai/mcp-manager)** - Simple Web UI to install and manage MCP servers for Claude Desktop by **[Zue](https://github.com/zueai)**
- **[MCPHub](https://github.com/Jeamee/MCPHub-Desktop)** – An Open Source MacOS & Windows GUI Desktop app for discovering, installing and managing MCP servers by **[Jeamee](https://github.com/jeamee)**
<<<<<<< HEAD
- **[Foxy Contexts](https://github.com/strowk/foxy-contexts)** – A library to build MCP servers in Golang by **[strowk](https://github.com/strowk)**
=======
- **[MCP Badges](https://github.com/mcpx-dev/mcp-badges)** – Quickly highlight your MCP project with clear, eye-catching badges, by **[Ironben](https://github.com/nanbingxyz)**
>>>>>>> c49e7f05

## 🚀 Getting Started

### Using MCP Servers in this Repository
Typescript-based servers in this repository can be used directly with `npx`.

For example, this will start the [Memory](src/memory) server:
```sh
npx -y @modelcontextprotocol/server-memory
```

Python-based servers in this repository can be used directly with [`uvx`](https://docs.astral.sh/uv/concepts/tools/) or [`pip`](https://pypi.org/project/pip/). `uvx` is recommended for ease of use and setup.

For example, this will start the [Git](src/git) server:
```sh
# With uvx
uvx mcp-server-git

# With pip
pip install mcp-server-git
python -m mcp_server_git
```

Follow [these](https://docs.astral.sh/uv/getting-started/installation/) instructions to install `uv` / `uvx` and [these](https://pip.pypa.io/en/stable/installation/) to install `pip`.

### Using an MCP Client
However, running a server on its own isn't very useful, and should instead be configured into an MCP client. For example, here's the Claude Desktop configuration to use the above server:

```json
{
  "mcpServers": {
    "memory": {
      "command": "npx",
      "args": ["-y", "@modelcontextprotocol/server-memory"]
    }
  }
}
```

Additional examples of using the Claude Desktop as an MCP client might look like:

```json
{
  "mcpServers": {
    "filesystem": {
      "command": "npx",
      "args": ["-y", "@modelcontextprotocol/server-filesystem", "/path/to/allowed/files"]
    },
    "git": {
      "command": "uvx",
      "args": ["mcp-server-git", "--repository", "path/to/git/repo"]
    },
    "github": {
      "command": "npx",
      "args": ["-y", "@modelcontextprotocol/server-github"],
      "env": {
        "GITHUB_PERSONAL_ACCESS_TOKEN": "<YOUR_TOKEN>"
      }
    },
    "postgres": {
      "command": "npx",
      "args": ["-y", "@modelcontextprotocol/server-postgres", "postgresql://localhost/mydb"]
    }
  }
}
```

## 🛠️ Creating Your Own Server

Interested in creating your own MCP server? Visit the official documentation at [modelcontextprotocol.io](https://modelcontextprotocol.io/introduction) for comprehensive guides, best practices, and technical details on implementing MCP servers.

## 🤝 Contributing

See [CONTRIBUTING.md](CONTRIBUTING.md) for information about contributing to this repository.

## 🔒 Security

See [SECURITY.md](SECURITY.md) for reporting security vulnerabilities.

## 📜 License

This project is licensed under the MIT License - see the [LICENSE](LICENSE) file for details.

## 💬 Community

- [GitHub Discussions](https://github.com/orgs/modelcontextprotocol/discussions)

## ⭐ Support

If you find MCP servers useful, please consider starring the repository and contributing new servers or improvements!

---

Managed by Anthropic, but built together with the community. The Model Context Protocol is open source and we encourage everyone to contribute their own servers and improvements!<|MERGE_RESOLUTION|>--- conflicted
+++ resolved
@@ -146,11 +146,8 @@
 - **[MCP X Community](https://x.com/i/communities/1861891349609603310)** – A X community for MCP by **[Xiaoyi](https://x.com/chxy)**
 - **[mcp-manager](https://github.com/zueai/mcp-manager)** - Simple Web UI to install and manage MCP servers for Claude Desktop by **[Zue](https://github.com/zueai)**
 - **[MCPHub](https://github.com/Jeamee/MCPHub-Desktop)** – An Open Source MacOS & Windows GUI Desktop app for discovering, installing and managing MCP servers by **[Jeamee](https://github.com/jeamee)**
-<<<<<<< HEAD
 - **[Foxy Contexts](https://github.com/strowk/foxy-contexts)** – A library to build MCP servers in Golang by **[strowk](https://github.com/strowk)**
-=======
 - **[MCP Badges](https://github.com/mcpx-dev/mcp-badges)** – Quickly highlight your MCP project with clear, eye-catching badges, by **[Ironben](https://github.com/nanbingxyz)**
->>>>>>> c49e7f05
 
 ## 🚀 Getting Started
 
